[build-system]
requires = ["setuptools>=61.0"]
build-backend = "setuptools.build_meta"

[project]
name = "torchprime"
version = "0.1.0"
description = "torchprime, reference model implementations for PyTorch on TPU/GPU using torch_xla and torchax"
readme = "README.md"
requires-python = ">=3.10"
license = {file = "LICENSE"}
authors = [
    { name = "PyTorch/XLA team", email = "pytorchxla-dev@google.com" },
]
dependencies = [
<<<<<<< HEAD
    "transformers==4.53.0",
=======
    "transformers==4.52.1",
>>>>>>> ea8f14b6
    "fire==0.7.0",
    "datasets==3.0.0",
    "hydra-core==1.3.2",
    "optax==0.2.4",
    "tensorboard==2.19.0",
    "tensorboard-plugin-profile==2.19.0",
    "protobuf==4.25.8",
    "dataclasses-json==0.6.7",
    "benchmark-db-writer @ git+https://github.com/AI-Hypercomputer/aotc.git@2ff16e670df20b497ddaf1f86920dbb5dd9f0c8f#subdirectory=src/aotc/benchmark_db_writer",
    "dacite==1.9.2",
    "google-cloud-storage==2.19.0"
]

[project.optional-dependencies]
dev = [
    "ruff~=0.11.4",
    "pytest~=8.3.4",
    "pytest-forked~=1.6.0",
    "toml~=0.10.2",
    "dataclasses-json~=0.6.7",
    "watchdog~=6.0.0",
    "pathspec~=0.12.1",
    "pyyaml~=6.0.2",
    "rich~=14.0.0",
    "scipy~=1.15.2",
    "torcheval~=0.0.7",
    "tomli~=2.2.1",
    "xpk@git+https://github.com/AI-Hypercomputer/xpk@e52a5f4cd56ad50aeab06d55100cf4d3abc4c2c8"
]

[project.scripts]
tp = "torchprime.launcher.cli:main"

[tool.torchprime]
torch_xla_version = "20250709"

[tool.setuptools.packages.find]
where = [""]
include = ["torchprime*"]
exclude = ["torchprime.*.tests.*"]

[tool.setuptools.package-data]
"torchprime" = ["py.typed"]

[tool.pytest.ini_options]
minversion = "6.0"

# `--forked` ensures torchax and torch_xla tests don't conflict.
# `--ignore local_transformers` ignores any local Hugging Face transformers checkout
addopts = "--forked --ignore local_transformers"

[tool.ruff]
indent-width = 2
target-version = "py310"
exclude = ["local_transformers"]

[tool.ruff.lint]
select = [
    # pycodestyle
    "E",
    # Pyflakes
    "F",
    # pyupgrade
    "UP",
    # flake8-bugbear
    "B",
    # flake8-simplify
    "SIM",
    # isort
    "I",
]
ignore = [
    "E501",  # Line too long. Some copied GPU code has lengthy comments.
]<|MERGE_RESOLUTION|>--- conflicted
+++ resolved
@@ -13,11 +13,7 @@
     { name = "PyTorch/XLA team", email = "pytorchxla-dev@google.com" },
 ]
 dependencies = [
-<<<<<<< HEAD
     "transformers==4.53.0",
-=======
-    "transformers==4.52.1",
->>>>>>> ea8f14b6
     "fire==0.7.0",
     "datasets==3.0.0",
     "hydra-core==1.3.2",
